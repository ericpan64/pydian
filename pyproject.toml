[tool.poetry]
name = "pydian"
version = "0.3.7.1"
description = "Library for pythonic data interchange"
authors = ["Eric Pan <eric.pan@stanford.edu>"]

[tool.poetry.dependencies]
python = ">=3.10,<3.13"
jmespath = "^1.0.1"
<<<<<<< HEAD
pydantic = "^2.7.1"
=======
result = "^0.17.0"
>>>>>>> ac0b9750
polars = { version = "^0.20.23", optional = true }

[tool.poetry.extras]
dataframes = ["polars"]

[tool.poetry.dev-dependencies]
black = "^23.10.0"
isort = "^5.12.0"
mypy = "^1.6.1"
pytest = "^7.4.3"
pytest-cov = "^3.0.0"
pre-commit = "^2.21.0"
ipykernel = "^6.29.4"

[tool.black]
line-length = 100

[tool.isort]
profile = "black"
src_paths = ["pydian"]

[build-system]
requires = ["poetry-core>=1.0.0"]
build-backend = "poetry.core.masonry.api"<|MERGE_RESOLUTION|>--- conflicted
+++ resolved
@@ -7,11 +7,8 @@
 [tool.poetry.dependencies]
 python = ">=3.10,<3.13"
 jmespath = "^1.0.1"
-<<<<<<< HEAD
 pydantic = "^2.7.1"
-=======
 result = "^0.17.0"
->>>>>>> ac0b9750
 polars = { version = "^0.20.23", optional = true }
 
 [tool.poetry.extras]
